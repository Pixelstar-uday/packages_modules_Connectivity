/*
 * Copyright (C) 2010 The Android Open Source Project
 *
 * Licensed under the Apache License, Version 2.0 (the "License");
 * you may not use this file except in compliance with the License.
 * You may obtain a copy of the License at
 *
 *      http://www.apache.org/licenses/LICENSE-2.0
 *
 * Unless required by applicable law or agreed to in writing, software
 * distributed under the License is distributed on an "AS IS" BASIS,
 * WITHOUT WARRANTIES OR CONDITIONS OF ANY KIND, either express or implied.
 * See the License for the specific language governing permissions and
 * limitations under the License.
 */

package com.android.server;

import android.content.Context;
import android.content.ContentResolver;
import android.content.Intent;
import android.content.pm.PackageManager;
import android.database.ContentObserver;
import android.net.nsd.NsdServiceInfo;
import android.net.nsd.DnsSdTxtRecord;
import android.net.nsd.INsdManager;
import android.net.nsd.NsdManager;
import android.os.Binder;
import android.os.Handler;
import android.os.HandlerThread;
import android.os.Message;
import android.os.Messenger;
import android.os.IBinder;
import android.provider.Settings;
import android.util.Slog;
import android.util.SparseArray;

import java.io.FileDescriptor;
import java.io.PrintWriter;
import java.net.InetAddress;
import java.util.ArrayList;
import java.util.HashMap;
import java.util.List;
import java.util.concurrent.CountDownLatch;

import com.android.internal.app.IBatteryStats;
import com.android.internal.telephony.TelephonyIntents;
import com.android.internal.util.AsyncChannel;
import com.android.internal.util.Protocol;
import com.android.internal.util.State;
import com.android.internal.util.StateMachine;
import com.android.server.am.BatteryStatsService;
import com.android.server.NativeDaemonConnector.Command;
import com.android.internal.R;

/**
 * Network Service Discovery Service handles remote service discovery operation requests by
 * implementing the INsdManager interface.
 *
 * @hide
 */
public class NsdService extends INsdManager.Stub {
    private static final String TAG = "NsdService";
    private static final String MDNS_TAG = "mDnsConnector";

    private static final boolean DBG = true;

    private Context mContext;
    private ContentResolver mContentResolver;
    private NsdStateMachine mNsdStateMachine;

    /**
     * Clients receiving asynchronous messages
     */
    private HashMap<Messenger, ClientInfo> mClients = new HashMap<Messenger, ClientInfo>();

    /* A map from unique id to client info */
    private SparseArray<ClientInfo> mIdToClientInfoMap= new SparseArray<ClientInfo>();

    private AsyncChannel mReplyChannel = new AsyncChannel();

    private int INVALID_ID = 0;
    private int mUniqueId = 1;

    private static final int BASE = Protocol.BASE_NSD_MANAGER;
    private static final int CMD_TO_STRING_COUNT = NsdManager.RESOLVE_SERVICE - BASE + 1;
    private static String[] sCmdToString = new String[CMD_TO_STRING_COUNT];

    static {
        sCmdToString[NsdManager.DISCOVER_SERVICES - BASE] = "DISCOVER";
        sCmdToString[NsdManager.STOP_DISCOVERY - BASE] = "STOP-DISCOVER";
        sCmdToString[NsdManager.REGISTER_SERVICE - BASE] = "REGISTER";
        sCmdToString[NsdManager.UNREGISTER_SERVICE - BASE] = "UNREGISTER";
        sCmdToString[NsdManager.RESOLVE_SERVICE - BASE] = "RESOLVE";
    }

    private static String cmdToString(int cmd) {
        cmd -= BASE;
        if ((cmd >= 0) && (cmd < sCmdToString.length)) {
            return sCmdToString[cmd];
        } else {
            return null;
        }
    }

    private class NsdStateMachine extends StateMachine {

        private final DefaultState mDefaultState = new DefaultState();
        private final DisabledState mDisabledState = new DisabledState();
        private final EnabledState mEnabledState = new EnabledState();

        @Override
        protected String getWhatToString(int what) {
            return cmdToString(what);
        }

        /**
         * Observes the NSD on/off setting, and takes action when changed.
         */
        private void registerForNsdSetting() {
            ContentObserver contentObserver = new ContentObserver(this.getHandler()) {
                @Override
                    public void onChange(boolean selfChange) {
                        if (isNsdEnabled()) {
                            mNsdStateMachine.sendMessage(NsdManager.ENABLE);
                        } else {
                            mNsdStateMachine.sendMessage(NsdManager.DISABLE);
                        }
                    }
            };

            mContext.getContentResolver().registerContentObserver(
                    Settings.Secure.getUriFor(Settings.Secure.NSD_ON),
                    false, contentObserver);
        }

        NsdStateMachine(String name) {
            super(name);
            addState(mDefaultState);
                addState(mDisabledState, mDefaultState);
                addState(mEnabledState, mDefaultState);
            if (isNsdEnabled()) {
                setInitialState(mEnabledState);
            } else {
                setInitialState(mDisabledState);
            }
<<<<<<< HEAD
            setLogRecSize(25);
=======
            setProcessedMessagesSize(25);
            registerForNsdSetting();
>>>>>>> 7f3a0a7d
        }

        class DefaultState extends State {
            @Override
            public boolean processMessage(Message msg) {
                switch (msg.what) {
                    case AsyncChannel.CMD_CHANNEL_HALF_CONNECTED:
                        if (msg.arg1 == AsyncChannel.STATUS_SUCCESSFUL) {
                            AsyncChannel c = (AsyncChannel) msg.obj;
                            if (DBG) Slog.d(TAG, "New client listening to asynchronous messages");
                            c.sendMessage(AsyncChannel.CMD_CHANNEL_FULLY_CONNECTED);
                            ClientInfo cInfo = new ClientInfo(c, msg.replyTo);
                            mClients.put(msg.replyTo, cInfo);
                        } else {
                            Slog.e(TAG, "Client connection failure, error=" + msg.arg1);
                        }
                        break;
                    case AsyncChannel.CMD_CHANNEL_DISCONNECTED:
                        if (msg.arg1 == AsyncChannel.STATUS_SEND_UNSUCCESSFUL) {
                            Slog.e(TAG, "Send failed, client connection lost");
                        } else {
                            if (DBG) Slog.d(TAG, "Client connection lost with reason: " + msg.arg1);
                        }
                        mClients.remove(msg.replyTo);
                        break;
                    case AsyncChannel.CMD_CHANNEL_FULL_CONNECTION:
                        AsyncChannel ac = new AsyncChannel();
                        ac.connect(mContext, getHandler(), msg.replyTo);
                        break;
                    case NsdManager.DISCOVER_SERVICES:
                        replyToMessage(msg, NsdManager.DISCOVER_SERVICES_FAILED,
                                NsdManager.FAILURE_INTERNAL_ERROR);
                       break;
                    case NsdManager.STOP_DISCOVERY:
                       replyToMessage(msg, NsdManager.STOP_DISCOVERY_FAILED,
                               NsdManager.FAILURE_INTERNAL_ERROR);
                        break;
                    case NsdManager.REGISTER_SERVICE:
                        replyToMessage(msg, NsdManager.REGISTER_SERVICE_FAILED,
                                NsdManager.FAILURE_INTERNAL_ERROR);
                        break;
                    case NsdManager.UNREGISTER_SERVICE:
                        replyToMessage(msg, NsdManager.UNREGISTER_SERVICE_FAILED,
                                NsdManager.FAILURE_INTERNAL_ERROR);
                        break;
                    case NsdManager.RESOLVE_SERVICE:
                        replyToMessage(msg, NsdManager.RESOLVE_SERVICE_FAILED,
                                NsdManager.FAILURE_INTERNAL_ERROR);
                        break;
                    case NsdManager.NATIVE_DAEMON_EVENT:
                    default:
                        Slog.e(TAG, "Unhandled " + msg);
                        return NOT_HANDLED;
                }
                return HANDLED;
            }
        }

        class DisabledState extends State {
            @Override
            public void enter() {
                sendNsdStateChangeBroadcast(false);
            }

            @Override
            public boolean processMessage(Message msg) {
                switch (msg.what) {
                    case NsdManager.ENABLE:
                        transitionTo(mEnabledState);
                        break;
                    default:
                        return NOT_HANDLED;
                }
                return HANDLED;
            }
        }

        class EnabledState extends State {
            @Override
            public void enter() {
                sendNsdStateChangeBroadcast(true);
                if (mClients.size() > 0) {
                    startMDnsDaemon();
                }
            }

            @Override
            public void exit() {
                if (mClients.size() > 0) {
                    stopMDnsDaemon();
                }
            }

            private boolean requestLimitReached(ClientInfo clientInfo) {
                if (clientInfo.mClientIds.size() >= ClientInfo.MAX_LIMIT) {
                    if (DBG) Slog.d(TAG, "Exceeded max outstanding requests " + clientInfo);
                    return true;
                }
                return false;
            }

            private void storeRequestMap(int clientId, int globalId, ClientInfo clientInfo) {
                clientInfo.mClientIds.put(clientId, globalId);
                mIdToClientInfoMap.put(globalId, clientInfo);
            }

            private void removeRequestMap(int clientId, int globalId, ClientInfo clientInfo) {
                clientInfo.mClientIds.remove(clientId);
                mIdToClientInfoMap.remove(globalId);
            }

            @Override
            public boolean processMessage(Message msg) {
                ClientInfo clientInfo;
                NsdServiceInfo servInfo;
                boolean result = HANDLED;
                int id;
                switch (msg.what) {
                  case AsyncChannel.CMD_CHANNEL_HALF_CONNECTED:
                        //First client
                        if (msg.arg1 == AsyncChannel.STATUS_SUCCESSFUL &&
                                mClients.size() == 0) {
                            startMDnsDaemon();
                        }
                        result = NOT_HANDLED;
                        break;
                    case AsyncChannel.CMD_CHANNEL_DISCONNECTED:
                        //Last client
                        if (mClients.size() == 1) {
                            stopMDnsDaemon();
                        }
                        result = NOT_HANDLED;
                        break;
                    case NsdManager.DISABLE:
                        //TODO: cleanup clients
                        transitionTo(mDisabledState);
                        break;
                    case NsdManager.DISCOVER_SERVICES:
                        if (DBG) Slog.d(TAG, "Discover services");
                        servInfo = (NsdServiceInfo) msg.obj;
                        clientInfo = mClients.get(msg.replyTo);

                        if (requestLimitReached(clientInfo)) {
                            replyToMessage(msg, NsdManager.DISCOVER_SERVICES_FAILED,
                                    NsdManager.FAILURE_MAX_LIMIT);
                            break;
                        }

                        id = getUniqueId();
                        if (discoverServices(id, servInfo.getServiceType())) {
                            if (DBG) {
                                Slog.d(TAG, "Discover " + msg.arg2 + " " + id +
                                        servInfo.getServiceType());
                            }
                            storeRequestMap(msg.arg2, id, clientInfo);
                            replyToMessage(msg, NsdManager.DISCOVER_SERVICES_STARTED, servInfo);
                        } else {
                            stopServiceDiscovery(id);
                            replyToMessage(msg, NsdManager.DISCOVER_SERVICES_FAILED,
                                    NsdManager.FAILURE_INTERNAL_ERROR);
                        }
                        break;
                    case NsdManager.STOP_DISCOVERY:
                        if (DBG) Slog.d(TAG, "Stop service discovery");
                        clientInfo = mClients.get(msg.replyTo);

                        try {
                            id = clientInfo.mClientIds.get(msg.arg2).intValue();
                        } catch (NullPointerException e) {
                            replyToMessage(msg, NsdManager.STOP_DISCOVERY_FAILED,
                                    NsdManager.FAILURE_INTERNAL_ERROR);
                            break;
                        }
                        removeRequestMap(msg.arg2, id, clientInfo);
                        if (stopServiceDiscovery(id)) {
                            replyToMessage(msg, NsdManager.STOP_DISCOVERY_SUCCEEDED);
                        } else {
                            replyToMessage(msg, NsdManager.STOP_DISCOVERY_FAILED,
                                    NsdManager.FAILURE_INTERNAL_ERROR);
                        }
                        break;
                    case NsdManager.REGISTER_SERVICE:
                        if (DBG) Slog.d(TAG, "Register service");
                        clientInfo = mClients.get(msg.replyTo);
                        if (requestLimitReached(clientInfo)) {
                            replyToMessage(msg, NsdManager.REGISTER_SERVICE_FAILED,
                                    NsdManager.FAILURE_MAX_LIMIT);
                            break;
                        }

                        id = getUniqueId();
                        if (registerService(id, (NsdServiceInfo) msg.obj)) {
                            if (DBG) Slog.d(TAG, "Register " + msg.arg2 + " " + id);
                            storeRequestMap(msg.arg2, id, clientInfo);
                            // Return success after mDns reports success
                        } else {
                            unregisterService(id);
                            replyToMessage(msg, NsdManager.REGISTER_SERVICE_FAILED,
                                    NsdManager.FAILURE_INTERNAL_ERROR);
                        }
                        break;
                    case NsdManager.UNREGISTER_SERVICE:
                        if (DBG) Slog.d(TAG, "unregister service");
                        clientInfo = mClients.get(msg.replyTo);
                        try {
                            id = clientInfo.mClientIds.get(msg.arg2).intValue();
                        } catch (NullPointerException e) {
                            replyToMessage(msg, NsdManager.UNREGISTER_SERVICE_FAILED,
                                    NsdManager.FAILURE_INTERNAL_ERROR);
                            break;
                        }
                        removeRequestMap(msg.arg2, id, clientInfo);
                        if (unregisterService(id)) {
                            replyToMessage(msg, NsdManager.UNREGISTER_SERVICE_SUCCEEDED);
                        } else {
                            replyToMessage(msg, NsdManager.UNREGISTER_SERVICE_FAILED,
                                    NsdManager.FAILURE_INTERNAL_ERROR);
                        }
                        break;
                    case NsdManager.RESOLVE_SERVICE:
                        if (DBG) Slog.d(TAG, "Resolve service");
                        servInfo = (NsdServiceInfo) msg.obj;
                        clientInfo = mClients.get(msg.replyTo);


                        if (clientInfo.mResolvedService != null) {
                            replyToMessage(msg, NsdManager.RESOLVE_SERVICE_FAILED,
                                    NsdManager.FAILURE_ALREADY_ACTIVE);
                            break;
                        }

                        id = getUniqueId();
                        if (resolveService(id, servInfo)) {
                            clientInfo.mResolvedService = new NsdServiceInfo();
                            storeRequestMap(msg.arg2, id, clientInfo);
                        } else {
                            replyToMessage(msg, NsdManager.RESOLVE_SERVICE_FAILED,
                                    NsdManager.FAILURE_INTERNAL_ERROR);
                        }
                        break;
                    case NsdManager.NATIVE_DAEMON_EVENT:
                        NativeEvent event = (NativeEvent) msg.obj;
                        handleNativeEvent(event.code, event.raw,
                                NativeDaemonEvent.unescapeArgs(event.raw));
                        break;
                    default:
                        result = NOT_HANDLED;
                        break;
                }
                return result;
            }
       }
    }

    private NativeDaemonConnector mNativeConnector;
    private final CountDownLatch mNativeDaemonConnected = new CountDownLatch(1);

    private NsdService(Context context) {
        mContext = context;
        mContentResolver = context.getContentResolver();

        mNativeConnector = new NativeDaemonConnector(new NativeCallbackReceiver(), "mdns", 10,
                MDNS_TAG, 25);

        mNsdStateMachine = new NsdStateMachine(TAG);
        mNsdStateMachine.start();

        Thread th = new Thread(mNativeConnector, MDNS_TAG);
        th.start();
    }

    public static NsdService create(Context context) throws InterruptedException {
        NsdService service = new NsdService(context);
        service.mNativeDaemonConnected.await();
        return service;
    }

    public Messenger getMessenger() {
        mContext.enforceCallingOrSelfPermission(android.Manifest.permission.INTERNET,
            "NsdService");
        return new Messenger(mNsdStateMachine.getHandler());
    }

    public void setEnabled(boolean enable) {
        mContext.enforceCallingOrSelfPermission(android.Manifest.permission.CONNECTIVITY_INTERNAL,
                "NsdService");
        Settings.Secure.putInt(mContentResolver, Settings.Secure.NSD_ON, enable ? 1 : 0);
        if (enable) {
            mNsdStateMachine.sendMessage(NsdManager.ENABLE);
        } else {
            mNsdStateMachine.sendMessage(NsdManager.DISABLE);
        }
    }

    private void sendNsdStateChangeBroadcast(boolean enabled) {
        final Intent intent = new Intent(NsdManager.ACTION_NSD_STATE_CHANGED);
        intent.addFlags(Intent.FLAG_RECEIVER_REGISTERED_ONLY_BEFORE_BOOT);
        if (enabled) {
            intent.putExtra(NsdManager.EXTRA_NSD_STATE, NsdManager.NSD_STATE_ENABLED);
        } else {
            intent.putExtra(NsdManager.EXTRA_NSD_STATE, NsdManager.NSD_STATE_DISABLED);
        }
        mContext.sendStickyBroadcast(intent);
    }

    private boolean isNsdEnabled() {
        boolean ret = Settings.Secure.getInt(mContentResolver, Settings.Secure.NSD_ON, 1) == 1;
        if (DBG) Slog.d(TAG, "Network service discovery enabled " + ret);
        return ret;
    }

    private int getUniqueId() {
        if (++mUniqueId == INVALID_ID) return ++mUniqueId;
        return mUniqueId;
    }

    /* These should be in sync with system/netd/mDnsResponseCode.h */
    class NativeResponseCode {
        public static final int SERVICE_DISCOVERY_FAILED    =   602;
        public static final int SERVICE_FOUND               =   603;
        public static final int SERVICE_LOST                =   604;

        public static final int SERVICE_REGISTRATION_FAILED =   605;
        public static final int SERVICE_REGISTERED          =   606;

        public static final int SERVICE_RESOLUTION_FAILED   =   607;
        public static final int SERVICE_RESOLVED            =   608;

        public static final int SERVICE_UPDATED             =   609;
        public static final int SERVICE_UPDATE_FAILED       =   610;

        public static final int SERVICE_GET_ADDR_FAILED     =   611;
        public static final int SERVICE_GET_ADDR_SUCCESS    =   612;
    }

    private class NativeEvent {
        int code;
        String raw;

        NativeEvent(int code, String raw) {
            this.code = code;
            this.raw = raw;
        }
    }

    class NativeCallbackReceiver implements INativeDaemonConnectorCallbacks {
        public void onDaemonConnected() {
            mNativeDaemonConnected.countDown();
        }

        public boolean onEvent(int code, String raw, String[] cooked) {
            // TODO: NDC translates a message to a callback, we could enhance NDC to
            // directly interact with a state machine through messages
            NativeEvent event = new NativeEvent(code, raw);
            mNsdStateMachine.sendMessage(NsdManager.NATIVE_DAEMON_EVENT, event);
            return true;
        }
    }

    private void handleNativeEvent(int code, String raw, String[] cooked) {
        NsdServiceInfo servInfo;
        int id = Integer.parseInt(cooked[1]);
        ClientInfo clientInfo = mIdToClientInfoMap.get(id);
        if (clientInfo == null) {
            Slog.e(TAG, "Unique id with no client mapping: " + id);
            return;
        }

        /* This goes in response as msg.arg2 */
        int clientId = -1;
        int keyId = clientInfo.mClientIds.indexOfValue(id);
        if (keyId != -1) {
            clientId = clientInfo.mClientIds.keyAt(keyId);
        }
        switch (code) {
            case NativeResponseCode.SERVICE_FOUND:
                /* NNN uniqueId serviceName regType domain */
                if (DBG) Slog.d(TAG, "SERVICE_FOUND Raw: " + raw);
                servInfo = new NsdServiceInfo(cooked[2], cooked[3], null);
                clientInfo.mChannel.sendMessage(NsdManager.SERVICE_FOUND, 0,
                        clientId, servInfo);
                break;
            case NativeResponseCode.SERVICE_LOST:
                /* NNN uniqueId serviceName regType domain */
                if (DBG) Slog.d(TAG, "SERVICE_LOST Raw: " + raw);
                servInfo = new NsdServiceInfo(cooked[2], cooked[3], null);
                clientInfo.mChannel.sendMessage(NsdManager.SERVICE_LOST, 0,
                        clientId, servInfo);
                break;
            case NativeResponseCode.SERVICE_DISCOVERY_FAILED:
                /* NNN uniqueId errorCode */
                if (DBG) Slog.d(TAG, "SERVICE_DISC_FAILED Raw: " + raw);
                clientInfo.mChannel.sendMessage(NsdManager.DISCOVER_SERVICES_FAILED,
                        NsdManager.FAILURE_INTERNAL_ERROR, clientId);
                break;
            case NativeResponseCode.SERVICE_REGISTERED:
                /* NNN regId serviceName regType */
                if (DBG) Slog.d(TAG, "SERVICE_REGISTERED Raw: " + raw);
                servInfo = new NsdServiceInfo(cooked[2], null, null);
                clientInfo.mChannel.sendMessage(NsdManager.REGISTER_SERVICE_SUCCEEDED,
                        id, clientId, servInfo);
                break;
            case NativeResponseCode.SERVICE_REGISTRATION_FAILED:
                /* NNN regId errorCode */
                if (DBG) Slog.d(TAG, "SERVICE_REGISTER_FAILED Raw: " + raw);
                clientInfo.mChannel.sendMessage(NsdManager.REGISTER_SERVICE_FAILED,
                        NsdManager.FAILURE_INTERNAL_ERROR, clientId);
                break;
            case NativeResponseCode.SERVICE_UPDATED:
                /* NNN regId */
                break;
            case NativeResponseCode.SERVICE_UPDATE_FAILED:
                /* NNN regId errorCode */
                break;
            case NativeResponseCode.SERVICE_RESOLVED:
                /* NNN resolveId fullName hostName port txtlen txtdata */
                if (DBG) Slog.d(TAG, "SERVICE_RESOLVED Raw: " + raw);
                int index = cooked[2].indexOf(".");
                if (index == -1) {
                    Slog.e(TAG, "Invalid service found " + raw);
                    break;
                }
                String name = cooked[2].substring(0, index);
                String rest = cooked[2].substring(index);
                String type = rest.replace(".local.", "");

                clientInfo.mResolvedService.setServiceName(name);
                clientInfo.mResolvedService.setServiceType(type);
                clientInfo.mResolvedService.setPort(Integer.parseInt(cooked[4]));

                stopResolveService(id);
                if (!getAddrInfo(id, cooked[3])) {
                    clientInfo.mChannel.sendMessage(NsdManager.RESOLVE_SERVICE_FAILED,
                            NsdManager.FAILURE_INTERNAL_ERROR, clientId);
                    mIdToClientInfoMap.remove(id);
                    clientInfo.mResolvedService = null;
                }
                break;
            case NativeResponseCode.SERVICE_RESOLUTION_FAILED:
                /* NNN resolveId errorCode */
                if (DBG) Slog.d(TAG, "SERVICE_RESOLVE_FAILED Raw: " + raw);
                stopResolveService(id);
                mIdToClientInfoMap.remove(id);
                clientInfo.mResolvedService = null;
                clientInfo.mChannel.sendMessage(NsdManager.RESOLVE_SERVICE_FAILED,
                        NsdManager.FAILURE_INTERNAL_ERROR, clientId);
                break;
            case NativeResponseCode.SERVICE_GET_ADDR_FAILED:
                /* NNN resolveId errorCode */
                stopGetAddrInfo(id);
                mIdToClientInfoMap.remove(id);
                clientInfo.mResolvedService = null;
                if (DBG) Slog.d(TAG, "SERVICE_RESOLVE_FAILED Raw: " + raw);
                clientInfo.mChannel.sendMessage(NsdManager.RESOLVE_SERVICE_FAILED,
                        NsdManager.FAILURE_INTERNAL_ERROR, clientId);
                break;
            case NativeResponseCode.SERVICE_GET_ADDR_SUCCESS:
                /* NNN resolveId hostname ttl addr */
                if (DBG) Slog.d(TAG, "SERVICE_GET_ADDR_SUCCESS Raw: " + raw);
                try {
                    clientInfo.mResolvedService.setHost(InetAddress.getByName(cooked[4]));
                    clientInfo.mChannel.sendMessage(NsdManager.RESOLVE_SERVICE_SUCCEEDED,
                            0, clientId, clientInfo.mResolvedService);
                } catch (java.net.UnknownHostException e) {
                    clientInfo.mChannel.sendMessage(NsdManager.RESOLVE_SERVICE_FAILED,
                            NsdManager.FAILURE_INTERNAL_ERROR, clientId);
                }
                stopGetAddrInfo(id);
                mIdToClientInfoMap.remove(id);
                clientInfo.mResolvedService = null;
                break;
            default:
                break;
        }
    }

    private boolean startMDnsDaemon() {
        if (DBG) Slog.d(TAG, "startMDnsDaemon");
        try {
            mNativeConnector.execute("mdnssd", "start-service");
        } catch(NativeDaemonConnectorException e) {
            Slog.e(TAG, "Failed to start daemon" + e);
            return false;
        }
        return true;
    }

    private boolean stopMDnsDaemon() {
        if (DBG) Slog.d(TAG, "stopMDnsDaemon");
        try {
            mNativeConnector.execute("mdnssd", "stop-service");
        } catch(NativeDaemonConnectorException e) {
            Slog.e(TAG, "Failed to start daemon" + e);
            return false;
        }
        return true;
    }

    private boolean registerService(int regId, NsdServiceInfo service) {
        if (DBG) Slog.d(TAG, "registerService: " + regId + " " + service);
        try {
            //Add txtlen and txtdata
            mNativeConnector.execute("mdnssd", "register", regId, service.getServiceName(),
                    service.getServiceType(), service.getPort());
        } catch(NativeDaemonConnectorException e) {
            Slog.e(TAG, "Failed to execute registerService " + e);
            return false;
        }
        return true;
    }

    private boolean unregisterService(int regId) {
        if (DBG) Slog.d(TAG, "unregisterService: " + regId);
        try {
            mNativeConnector.execute("mdnssd", "stop-register", regId);
        } catch(NativeDaemonConnectorException e) {
            Slog.e(TAG, "Failed to execute unregisterService " + e);
            return false;
        }
        return true;
    }

    private boolean updateService(int regId, DnsSdTxtRecord t) {
        if (DBG) Slog.d(TAG, "updateService: " + regId + " " + t);
        try {
            if (t == null) return false;
            mNativeConnector.execute("mdnssd", "update", regId, t.size(), t.getRawData());
        } catch(NativeDaemonConnectorException e) {
            Slog.e(TAG, "Failed to updateServices " + e);
            return false;
        }
        return true;
    }

    private boolean discoverServices(int discoveryId, String serviceType) {
        if (DBG) Slog.d(TAG, "discoverServices: " + discoveryId + " " + serviceType);
        try {
            mNativeConnector.execute("mdnssd", "discover", discoveryId, serviceType);
        } catch(NativeDaemonConnectorException e) {
            Slog.e(TAG, "Failed to discoverServices " + e);
            return false;
        }
        return true;
    }

    private boolean stopServiceDiscovery(int discoveryId) {
        if (DBG) Slog.d(TAG, "stopServiceDiscovery: " + discoveryId);
        try {
            mNativeConnector.execute("mdnssd", "stop-discover", discoveryId);
        } catch(NativeDaemonConnectorException e) {
            Slog.e(TAG, "Failed to stopServiceDiscovery " + e);
            return false;
        }
        return true;
    }

    private boolean resolveService(int resolveId, NsdServiceInfo service) {
        if (DBG) Slog.d(TAG, "resolveService: " + resolveId + " " + service);
        try {
            mNativeConnector.execute("mdnssd", "resolve", resolveId, service.getServiceName(),
                    service.getServiceType(), "local.");
        } catch(NativeDaemonConnectorException e) {
            Slog.e(TAG, "Failed to resolveService " + e);
            return false;
        }
        return true;
    }

    private boolean stopResolveService(int resolveId) {
        if (DBG) Slog.d(TAG, "stopResolveService: " + resolveId);
        try {
            mNativeConnector.execute("mdnssd", "stop-resolve", resolveId);
        } catch(NativeDaemonConnectorException e) {
            Slog.e(TAG, "Failed to stop resolve " + e);
            return false;
        }
        return true;
    }

    private boolean getAddrInfo(int resolveId, String hostname) {
        if (DBG) Slog.d(TAG, "getAdddrInfo: " + resolveId);
        try {
            mNativeConnector.execute("mdnssd", "getaddrinfo", resolveId, hostname);
        } catch(NativeDaemonConnectorException e) {
            Slog.e(TAG, "Failed to getAddrInfo " + e);
            return false;
        }
        return true;
    }

    private boolean stopGetAddrInfo(int resolveId) {
        if (DBG) Slog.d(TAG, "stopGetAdddrInfo: " + resolveId);
        try {
            mNativeConnector.execute("mdnssd", "stop-getaddrinfo", resolveId);
        } catch(NativeDaemonConnectorException e) {
            Slog.e(TAG, "Failed to stopGetAddrInfo " + e);
            return false;
        }
        return true;
    }

    @Override
    public void dump(FileDescriptor fd, PrintWriter pw, String[] args) {
        if (mContext.checkCallingOrSelfPermission(android.Manifest.permission.DUMP)
                != PackageManager.PERMISSION_GRANTED) {
            pw.println("Permission Denial: can't dump ServiceDiscoverService from from pid="
                    + Binder.getCallingPid()
                    + ", uid=" + Binder.getCallingUid());
            return;
        }

        for (ClientInfo client : mClients.values()) {
            pw.println("Client Info");
            pw.println(client);
        }

        mNsdStateMachine.dump(fd, pw, args);
    }

    /* arg2 on the source message has an id that needs to be retained in replies
     * see NsdManager for details */
    private Message obtainMessage(Message srcMsg) {
        Message msg = Message.obtain();
        msg.arg2 = srcMsg.arg2;
        return msg;
    }

    private void replyToMessage(Message msg, int what) {
        if (msg.replyTo == null) return;
        Message dstMsg = obtainMessage(msg);
        dstMsg.what = what;
        mReplyChannel.replyToMessage(msg, dstMsg);
    }

    private void replyToMessage(Message msg, int what, int arg1) {
        if (msg.replyTo == null) return;
        Message dstMsg = obtainMessage(msg);
        dstMsg.what = what;
        dstMsg.arg1 = arg1;
        mReplyChannel.replyToMessage(msg, dstMsg);
    }

    private void replyToMessage(Message msg, int what, Object obj) {
        if (msg.replyTo == null) return;
        Message dstMsg = obtainMessage(msg);
        dstMsg.what = what;
        dstMsg.obj = obj;
        mReplyChannel.replyToMessage(msg, dstMsg);
    }

    /* Information tracked per client */
    private class ClientInfo {

        private static final int MAX_LIMIT = 10;
        private AsyncChannel mChannel;
        private Messenger mMessenger;
        /* Remembers a resolved service until getaddrinfo completes */
        private NsdServiceInfo mResolvedService;

        /* A map from client id to unique id sent to mDns */
        private SparseArray<Integer> mClientIds = new SparseArray<Integer>();

        private ClientInfo(AsyncChannel c, Messenger m) {
            mChannel = c;
            mMessenger = m;
            if (DBG) Slog.d(TAG, "New client, channel: " + c + " messenger: " + m);
        }

        @Override
        public String toString() {
            StringBuffer sb = new StringBuffer();
            sb.append("mChannel ").append(mChannel).append("\n");
            sb.append("mMessenger ").append(mMessenger).append("\n");
            sb.append("mResolvedService ").append(mResolvedService).append("\n");
            for(int i = 0; i< mClientIds.size(); i++) {
                sb.append("clientId ").append(mClientIds.keyAt(i));
                sb.append(" mDnsId ").append(mClientIds.valueAt(i)).append("\n");
            }
            return sb.toString();
        }
    }
}<|MERGE_RESOLUTION|>--- conflicted
+++ resolved
@@ -144,12 +144,8 @@
             } else {
                 setInitialState(mDisabledState);
             }
-<<<<<<< HEAD
             setLogRecSize(25);
-=======
-            setProcessedMessagesSize(25);
             registerForNsdSetting();
->>>>>>> 7f3a0a7d
         }
 
         class DefaultState extends State {
