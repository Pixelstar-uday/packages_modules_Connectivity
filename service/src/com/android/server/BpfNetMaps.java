--- conflicted
+++ resolved
@@ -259,11 +259,7 @@
         Log.d(TAG, "BpfNetMaps is initialized with sEnableJavaBpfMap=" + sEnableJavaBpfMap);
 
         initBpfMaps();
-<<<<<<< HEAD
-        native_init(true /* startSkDestroyListener */);
-=======
         native_init(!sEnableJavaBpfMap /* startSkDestroyListener */);
->>>>>>> b4766dce
         sInitialized = true;
     }
 
