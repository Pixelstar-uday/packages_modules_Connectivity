/**
 * Copyright (C) 2015 The Android Open Source Project
 *
 * Licensed under the Apache License, Version 2.0 (the "License"); you may not
 * use this file except in compliance with the License. You may obtain a copy
 * of the License at
 *
 * http://www.apache.org/licenses/LICENSE-2.0
 *
 * Unless required by applicable law or agreed to in writing, software
 * distributed under the License is distributed on an "AS IS" BASIS, WITHOUT
 * WARRANTIES OR CONDITIONS OF ANY KIND, either express or implied. See the
 * License for the specific language governing permissions and limitations
 * under the License.
 */

package android.app.usage;

import android.annotation.IntDef;
import android.content.Context;
import android.net.INetworkStatsService;
import android.net.INetworkStatsSession;
import android.net.NetworkStatsHistory;
import android.net.NetworkTemplate;
import android.net.TrafficStats;
import android.os.RemoteException;
import android.os.ServiceManager;
import android.util.IntArray;
import android.util.Log;

import dalvik.system.CloseGuard;

import java.lang.annotation.Retention;
import java.lang.annotation.RetentionPolicy;

/**
 * Class providing enumeration over buckets of network usage statistics. {@link NetworkStats} objects
 * are returned as results to various queries in {@link NetworkStatsManager}.
 */
public final class NetworkStats implements AutoCloseable {
    private final static String TAG = "NetworkStats";

    private final CloseGuard mCloseGuard = CloseGuard.get();

    /**
     * Start timestamp of stats collected
     */
    private final long mStartTimeStamp;

    /**
     * End timestamp of stats collected
     */
    private final long mEndTimeStamp;

    /**
     * Non-null array indicates the query enumerates over uids.
     */
    private int[] mUids;

    /**
     * Index of the current uid in mUids when doing uid enumeration or a single uid value,
     * depending on query type.
     */
    private int mUidOrUidIndex;

    /**
     * Tag id in case if was specified in the query.
     */
    private int mTag = android.net.NetworkStats.TAG_NONE;

    /**
     * The session while the query requires it, null if all the stats have been collected or close()
     * has been called.
     */
    private INetworkStatsSession mSession;
    private NetworkTemplate mTemplate;

    /**
     * Results of a summary query.
     */
    private android.net.NetworkStats mSummary = null;

    /**
     * Results of detail queries.
     */
    private NetworkStatsHistory mHistory = null;

    /**
     * Where we are in enumerating over the current result.
     */
    private int mEnumerationIndex = 0;

    /**
     * Recycling entry objects to prevent heap fragmentation.
     */
    private android.net.NetworkStats.Entry mRecycledSummaryEntry = null;
    private NetworkStatsHistory.Entry mRecycledHistoryEntry = null;

    /** @hide */
    NetworkStats(Context context, NetworkTemplate template, long startTimestamp,
            long endTimestamp) throws RemoteException, SecurityException {
        final INetworkStatsService statsService = INetworkStatsService.Stub.asInterface(
                ServiceManager.getService(Context.NETWORK_STATS_SERVICE));
        // Open network stats session
        mSession = statsService.openSessionForUsageStats(context.getOpPackageName());
        mCloseGuard.open("close");
        mTemplate = template;
        mStartTimeStamp = startTimestamp;
        mEndTimeStamp = endTimestamp;
    }

    @Override
    protected void finalize() throws Throwable {
        try {
            if (mCloseGuard != null) {
                mCloseGuard.warnIfOpen();
            }
            close();
        } finally {
            super.finalize();
        }
    }

    // -------------------------BEGINNING OF PUBLIC API-----------------------------------

    /**
     * Buckets are the smallest elements of a query result. As some dimensions of a result may be
     * aggregated (e.g. time or state) some values may be equal across all buckets.
     */
    public static class Bucket {
        /** @hide */
        @IntDef({STATE_ALL, STATE_DEFAULT, STATE_FOREGROUND})
        @Retention(RetentionPolicy.SOURCE)
        public @interface State {}

        /**
         * Combined usage across all states.
         */
        public static final int STATE_ALL = -1;

        /**
         * Usage not accounted for in any other state.
         */
        public static final int STATE_DEFAULT = 0x1;

        /**
         * Foreground usage.
         */
        public static final int STATE_FOREGROUND = 0x2;

        /**
         * Special UID value for aggregate/unspecified.
         */
        public static final int UID_ALL = android.net.NetworkStats.UID_ALL;

        /**
         * Special UID value for removed apps.
         */
        public static final int UID_REMOVED = TrafficStats.UID_REMOVED;

        /**
         * Special UID value for data usage by tethering.
         */
        public static final int UID_TETHERING = TrafficStats.UID_TETHERING;

        /** @hide */
        @IntDef({ROAMING_ALL, ROAMING_NO, ROAMING_YES})
        @Retention(RetentionPolicy.SOURCE)
        public @interface Roaming {}

        /**
         * Combined usage across all roaming states. Covers both roaming and non-roaming usage.
         */
        public static final int ROAMING_ALL = -1;

        /**
         * Usage that occurs on a home, non-roaming network.
         *
         * <p>Any cellular usage in this bucket was incurred while the device was connected to a
         * tower owned or operated by the user's wireless carrier, or a tower that the user's
         * wireless carrier has indicated should be treated as a home network regardless.
         *
         * <p>This is also the default value for network types that do not support roaming.
         */
        public static final int ROAMING_NO = 0x1;

        /**
         * Usage that occurs on a roaming network.
         *
         * <p>Any cellular usage in this bucket as incurred while the device was roaming on another
         * carrier's network, for which additional charges may apply.
         */
        public static final int ROAMING_YES = 0x2;

        /**
         * Special TAG value for total data across all tags
         */
        public static final int TAG_NONE = android.net.NetworkStats.TAG_NONE;

        private int mUid;
        private int mTag;
        private int mState;
        private int mRoaming;
        private long mBeginTimeStamp;
        private long mEndTimeStamp;
        private long mRxBytes;
        private long mRxPackets;
        private long mTxBytes;
        private long mTxPackets;

        private static @State int convertState(int networkStatsSet) {
            switch (networkStatsSet) {
                case android.net.NetworkStats.SET_ALL : return STATE_ALL;
                case android.net.NetworkStats.SET_DEFAULT : return STATE_DEFAULT;
                case android.net.NetworkStats.SET_FOREGROUND : return STATE_FOREGROUND;
            }
            return 0;
        }

        private static int convertUid(int uid) {
            switch (uid) {
                case TrafficStats.UID_REMOVED: return UID_REMOVED;
                case TrafficStats.UID_TETHERING: return UID_TETHERING;
            }
            return uid;
        }

        private static int convertTag(int tag) {
            switch (tag) {
                case android.net.NetworkStats.TAG_NONE: return TAG_NONE;
            }
            return tag;
        }

        private static @Roaming int convertRoaming(int roaming) {
            switch (roaming) {
                case android.net.NetworkStats.ROAMING_ALL : return ROAMING_ALL;
                case android.net.NetworkStats.ROAMING_NO: return ROAMING_NO;
                case android.net.NetworkStats.ROAMING_YES: return ROAMING_YES;
            }
            return 0;
        }

        public Bucket() {
        }

        /**
         * Key of the bucket. Usually an app uid or one of the following special values:<p />
         * <ul>
         * <li>{@link #UID_REMOVED}</li>
         * <li>{@link #UID_TETHERING}</li>
         * <li>{@link android.os.Process#SYSTEM_UID}</li>
         * </ul>
         * @return Bucket key.
         */
        public int getUid() {
            return mUid;
        }

        /**
         * Tag of the bucket.<p />
         * @return Bucket tag.
         */
        public int getTag() {
            return mTag;
        }

        /**
         * Usage state. One of the following values:<p/>
         * <ul>
         * <li>{@link #STATE_ALL}</li>
         * <li>{@link #STATE_DEFAULT}</li>
         * <li>{@link #STATE_FOREGROUND}</li>
         * </ul>
         * @return Usage state.
         */
        public @State int getState() {
            return mState;
        }

        /**
         * Roaming state. One of the following values:<p/>
         * <ul>
         * <li>{@link #ROAMING_ALL}</li>
         * <li>{@link #ROAMING_NO}</li>
         * <li>{@link #ROAMING_YES}</li>
         * </ul>
         */
        public @Roaming int getRoaming() {
            return mRoaming;
        }

        /**
         * Start timestamp of the bucket's time interval. Defined in terms of "Unix time", see
         * {@link java.lang.System#currentTimeMillis}.
         * @return Start of interval.
         */
        public long getStartTimeStamp() {
            return mBeginTimeStamp;
        }

        /**
         * End timestamp of the bucket's time interval. Defined in terms of "Unix time", see
         * {@link java.lang.System#currentTimeMillis}.
         * @return End of interval.
         */
        public long getEndTimeStamp() {
            return mEndTimeStamp;
        }

        /**
         * Number of bytes received during the bucket's time interval. Statistics are measured at
         * the network layer, so they include both TCP and UDP usage.
         * @return Number of bytes.
         */
        public long getRxBytes() {
            return mRxBytes;
        }

        /**
         * Number of bytes transmitted during the bucket's time interval. Statistics are measured at
         * the network layer, so they include both TCP and UDP usage.
         * @return Number of bytes.
         */
        public long getTxBytes() {
            return mTxBytes;
        }

        /**
         * Number of packets received during the bucket's time interval. Statistics are measured at
         * the network layer, so they include both TCP and UDP usage.
         * @return Number of packets.
         */
        public long getRxPackets() {
            return mRxPackets;
        }

        /**
         * Number of packets transmitted during the bucket's time interval. Statistics are measured
         * at the network layer, so they include both TCP and UDP usage.
         * @return Number of packets.
         */
        public long getTxPackets() {
            return mTxPackets;
        }
    }

    /**
     * Fills the recycled bucket with data of the next bin in the enumeration.
     * @param bucketOut Bucket to be filled with data.
     * @return true if successfully filled the bucket, false otherwise.
     */
    public boolean getNextBucket(Bucket bucketOut) {
        if (mSummary != null) {
            return getNextSummaryBucket(bucketOut);
        } else {
            return getNextHistoryBucket(bucketOut);
        }
    }

    /**
     * Check if it is possible to ask for a next bucket in the enumeration.
     * @return true if there is at least one more bucket.
     */
    public boolean hasNextBucket() {
        if (mSummary != null) {
            return mEnumerationIndex < mSummary.size();
        } else if (mHistory != null) {
            return mEnumerationIndex < mHistory.size()
                    || hasNextUid();
        }
        return false;
    }

    /**
     * Closes the enumeration. Call this method before this object gets out of scope.
     */
    @Override
    public void close() {
        if (mSession != null) {
            try {
                mSession.close();
            } catch (RemoteException e) {
                Log.w(TAG, e);
                // Otherwise, meh
            }
        }
        mSession = null;
        if (mCloseGuard != null) {
            mCloseGuard.close();
        }
    }

    // -------------------------END OF PUBLIC API-----------------------------------

    /**
     * Collects device summary results into a Bucket.
     * @throws RemoteException
     */
    Bucket getDeviceSummaryForNetwork() throws RemoteException {
        mSummary = mSession.getDeviceSummaryForNetwork(mTemplate, mStartTimeStamp, mEndTimeStamp);

        // Setting enumeration index beyond end to avoid accidental enumeration over data that does
        // not belong to the calling user.
        mEnumerationIndex = mSummary.size();

        return getSummaryAggregate();
    }

    /**
     * Collects summary results and sets summary enumeration mode.
     * @throws RemoteException
     */
    void startSummaryEnumeration() throws RemoteException {
        mSummary = mSession.getSummaryForAllUid(mTemplate, mStartTimeStamp, mEndTimeStamp,
                false /* includeTags */);
        mEnumerationIndex = 0;
    }

    /**
     * Collects history results for uid and resets history enumeration index.
     */
    void startHistoryEnumeration(int uid) {
        startHistoryEnumeration(uid, android.net.NetworkStats.TAG_NONE);
    }

    /**
     * Collects history results for uid and resets history enumeration index.
     */
    void startHistoryEnumeration(int uid, int tag) {
        mHistory = null;
        try {
            mHistory = mSession.getHistoryIntervalForUid(mTemplate, uid,
                    android.net.NetworkStats.SET_ALL, tag,
                    NetworkStatsHistory.FIELD_ALL, mStartTimeStamp, mEndTimeStamp);
            setSingleUidTag(uid, tag);
        } catch (RemoteException e) {
            Log.w(TAG, e);
            // Leaving mHistory null
        }
        mEnumerationIndex = 0;
    }

    /**
     * Starts uid enumeration for current user.
     * @throws RemoteException
     */
    void startUserUidEnumeration() throws RemoteException {
        // TODO: getRelevantUids should be sensitive to time interval. When that's done,
        //       the filtering logic below can be removed.
        int[] uids = mSession.getRelevantUids();
        // Filtering of uids with empty history.
        IntArray filteredUids = new IntArray(uids.length);
        for (int uid : uids) {
            try {
                NetworkStatsHistory history = mSession.getHistoryIntervalForUid(mTemplate, uid,
                        android.net.NetworkStats.SET_ALL, android.net.NetworkStats.TAG_NONE,
                        NetworkStatsHistory.FIELD_ALL, mStartTimeStamp, mEndTimeStamp);
                if (history != null && history.size() > 0) {
                    filteredUids.add(uid);
                }
            } catch (RemoteException e) {
                Log.w(TAG, "Error while getting history of uid " + uid, e);
            }
        }
        mUids = filteredUids.toArray();
        mUidOrUidIndex = -1;
        stepHistory();
    }

    /**
     * Steps to next uid in enumeration and collects history for that.
     */
    private void stepHistory(){
        if (hasNextUid()) {
            stepUid();
            mHistory = null;
            try {
                mHistory = mSession.getHistoryIntervalForUid(mTemplate, getUid(),
                        android.net.NetworkStats.SET_ALL, android.net.NetworkStats.TAG_NONE,
                        NetworkStatsHistory.FIELD_ALL, mStartTimeStamp, mEndTimeStamp);
            } catch (RemoteException e) {
                Log.w(TAG, e);
                // Leaving mHistory null
            }
            mEnumerationIndex = 0;
        }
    }

    private void fillBucketFromSummaryEntry(Bucket bucketOut) {
        bucketOut.mUid = Bucket.convertUid(mRecycledSummaryEntry.uid);
        bucketOut.mTag = Bucket.convertTag(mRecycledSummaryEntry.tag);
        bucketOut.mState = Bucket.convertState(mRecycledSummaryEntry.set);
<<<<<<< HEAD
=======
        // TODO: Implement metered tracking.
        bucketOut.mMetered = Bucket.METERED_ALL;
>>>>>>> 2848c01f
        bucketOut.mRoaming = Bucket.convertRoaming(mRecycledSummaryEntry.roaming);
        bucketOut.mBeginTimeStamp = mStartTimeStamp;
        bucketOut.mEndTimeStamp = mEndTimeStamp;
        bucketOut.mRxBytes = mRecycledSummaryEntry.rxBytes;
        bucketOut.mRxPackets = mRecycledSummaryEntry.rxPackets;
        bucketOut.mTxBytes = mRecycledSummaryEntry.txBytes;
        bucketOut.mTxPackets = mRecycledSummaryEntry.txPackets;
    }

    /**
     * Getting the next item in summary enumeration.
     * @param bucketOut Next item will be set here.
     * @return true if a next item could be set.
     */
    private boolean getNextSummaryBucket(Bucket bucketOut) {
        if (bucketOut != null && mEnumerationIndex < mSummary.size()) {
            mRecycledSummaryEntry = mSummary.getValues(mEnumerationIndex++, mRecycledSummaryEntry);
            fillBucketFromSummaryEntry(bucketOut);
            return true;
        }
        return false;
    }

    Bucket getSummaryAggregate() {
        if (mSummary == null) {
            return null;
        }
        Bucket bucket = new Bucket();
        if (mRecycledSummaryEntry == null) {
            mRecycledSummaryEntry = new android.net.NetworkStats.Entry();
        }
        mSummary.getTotal(mRecycledSummaryEntry);
        fillBucketFromSummaryEntry(bucket);
        return bucket;
    }
    /**
     * Getting the next item in a history enumeration.
     * @param bucketOut Next item will be set here.
     * @return true if a next item could be set.
     */
    private boolean getNextHistoryBucket(Bucket bucketOut) {
        if (bucketOut != null && mHistory != null) {
            if (mEnumerationIndex < mHistory.size()) {
                mRecycledHistoryEntry = mHistory.getValues(mEnumerationIndex++,
                        mRecycledHistoryEntry);
                bucketOut.mUid = Bucket.convertUid(getUid());
                bucketOut.mTag = Bucket.convertTag(mTag);
                bucketOut.mState = Bucket.STATE_ALL;
                bucketOut.mRoaming = Bucket.ROAMING_ALL;
                bucketOut.mBeginTimeStamp = mRecycledHistoryEntry.bucketStart;
                bucketOut.mEndTimeStamp = mRecycledHistoryEntry.bucketStart +
                        mRecycledHistoryEntry.bucketDuration;
                bucketOut.mRxBytes = mRecycledHistoryEntry.rxBytes;
                bucketOut.mRxPackets = mRecycledHistoryEntry.rxPackets;
                bucketOut.mTxBytes = mRecycledHistoryEntry.txBytes;
                bucketOut.mTxPackets = mRecycledHistoryEntry.txPackets;
                return true;
            } else if (hasNextUid()) {
                stepHistory();
                return getNextHistoryBucket(bucketOut);
            }
        }
        return false;
    }

    // ------------------ UID LOGIC------------------------

    private boolean isUidEnumeration() {
        return mUids != null;
    }

    private boolean hasNextUid() {
        return isUidEnumeration() && (mUidOrUidIndex + 1) < mUids.length;
    }

    private int getUid() {
        // Check if uid enumeration.
        if (isUidEnumeration()) {
            if (mUidOrUidIndex < 0 || mUidOrUidIndex >= mUids.length) {
                throw new IndexOutOfBoundsException(
                        "Index=" + mUidOrUidIndex + " mUids.length=" + mUids.length);
            }
            return mUids[mUidOrUidIndex];
        }
        // Single uid mode.
        return mUidOrUidIndex;
    }

    private void setSingleUidTag(int uid, int tag) {
        mUidOrUidIndex = uid;
        mTag = tag;
    }

    private void stepUid() {
        if (mUids != null) {
            ++mUidOrUidIndex;
        }
    }
}<|MERGE_RESOLUTION|>--- conflicted
+++ resolved
@@ -164,6 +164,29 @@
         public static final int UID_TETHERING = TrafficStats.UID_TETHERING;
 
         /** @hide */
+        @IntDef({METERED_ALL, METERED_NO, METERED_YES})
+        @Retention(RetentionPolicy.SOURCE)
+        public @interface Metered {}
+
+        /**
+         * Combined usage across all metered states. Covers metered and unmetered usage.
+         */
+        public static final int METERED_ALL = -1;
+
+        /**
+         * Usage that occurs on an unmetered network.
+         */
+        public static final int METERED_NO = 0x1;
+
+        /**
+         * Usage that occurs on a metered network.
+         *
+         * <p>A network is classified as metered when the user is sensitive to heavy data usage on
+         * that connection.
+         */
+        public static final int METERED_YES = 0x2;
+
+        /** @hide */
         @IntDef({ROAMING_ALL, ROAMING_NO, ROAMING_YES})
         @Retention(RetentionPolicy.SOURCE)
         public @interface Roaming {}
@@ -200,6 +223,7 @@
         private int mUid;
         private int mTag;
         private int mState;
+        private int mMetered;
         private int mRoaming;
         private long mBeginTimeStamp;
         private long mEndTimeStamp;
@@ -276,6 +300,21 @@
          */
         public @State int getState() {
             return mState;
+        }
+
+        /**
+         * Metered state. One of the following values:<p/>
+         * <ul>
+         * <li>{@link #METERED_ALL}</li>
+         * <li>{@link #METERED_NO}</li>
+         * <li>{@link #METERED_YES}</li>
+         * </ul>
+         * <p>A network is classified as metered when the user is sensitive to heavy data usage on
+         * that connection. Apps may warn before using these networks for large downloads. The
+         * metered state can be set by the user within data usage network restrictions.
+         */
+        public @Metered int getMetered() {
+            return mMetered;
         }
 
         /**
@@ -491,11 +530,8 @@
         bucketOut.mUid = Bucket.convertUid(mRecycledSummaryEntry.uid);
         bucketOut.mTag = Bucket.convertTag(mRecycledSummaryEntry.tag);
         bucketOut.mState = Bucket.convertState(mRecycledSummaryEntry.set);
-<<<<<<< HEAD
-=======
         // TODO: Implement metered tracking.
         bucketOut.mMetered = Bucket.METERED_ALL;
->>>>>>> 2848c01f
         bucketOut.mRoaming = Bucket.convertRoaming(mRecycledSummaryEntry.roaming);
         bucketOut.mBeginTimeStamp = mStartTimeStamp;
         bucketOut.mEndTimeStamp = mEndTimeStamp;
@@ -544,6 +580,7 @@
                 bucketOut.mUid = Bucket.convertUid(getUid());
                 bucketOut.mTag = Bucket.convertTag(mTag);
                 bucketOut.mState = Bucket.STATE_ALL;
+                bucketOut.mMetered = Bucket.METERED_ALL;
                 bucketOut.mRoaming = Bucket.ROAMING_ALL;
                 bucketOut.mBeginTimeStamp = mRecycledHistoryEntry.bucketStart;
                 bucketOut.mEndTimeStamp = mRecycledHistoryEntry.bucketStart +
