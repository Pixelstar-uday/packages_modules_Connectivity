/*
 * Copyright (C) 2009 The Android Open Source Project
 *
 * Licensed under the Apache License, Version 2.0 (the "License");
 * you may not use this file except in compliance with the License.
 * You may obtain a copy of the License at
 *
 *      http://www.apache.org/licenses/LICENSE-2.0
 *
 * Unless required by applicable law or agreed to in writing, software
 * distributed under the License is distributed on an "AS IS" BASIS,
 * WITHOUT WARRANTIES OR CONDITIONS OF ANY KIND, either express or implied.
 * See the License for the specific language governing permissions and
 * limitations under the License.
 */

package android.net.wifi.cts;


import android.content.BroadcastReceiver;
import android.content.Context;
import android.content.Intent;
import android.content.IntentFilter;
import android.content.pm.PackageManager;
import android.net.NetworkInfo;
import android.net.wifi.ScanResult;
import android.net.wifi.WifiConfiguration;
import android.net.wifi.WifiConfiguration.Status;
import android.net.wifi.WifiManager;
import android.net.wifi.WifiManager.TxPacketCountListener;
import android.net.wifi.WifiManager.WifiLock;
import android.net.wifi.hotspot2.PasspointConfiguration;
import android.net.wifi.hotspot2.pps.Credential;
import android.net.wifi.hotspot2.pps.HomeSp;
import android.os.SystemClock;
import android.provider.Settings;
import android.test.AndroidTestCase;
import android.util.Log;

import com.android.compatibility.common.util.WifiConfigCreator;

import java.net.HttpURLConnection;
import java.net.URL;
import java.security.MessageDigest;
import java.security.cert.X509Certificate;
import java.util.HashSet;
import java.util.List;
import java.util.Set;
import java.util.concurrent.TimeUnit;
import java.util.concurrent.atomic.AtomicInteger;

public class WifiManagerTest extends AndroidTestCase {
    private static class MySync {
        int expectedState = STATE_NULL;
    }

    private WifiManager mWifiManager;
    private WifiLock mWifiLock;
    private static MySync mMySync;
    private List<ScanResult> mScanResults = null;
    private NetworkInfo mNetworkInfo;
    private Object mLOHSLock = new Object();

    // Please refer to WifiManager
    private static final int MIN_RSSI = -100;
    private static final int MAX_RSSI = -55;

    private static final int STATE_NULL = 0;
    private static final int STATE_WIFI_CHANGING = 1;
    private static final int STATE_WIFI_ENABLED = 2;
    private static final int STATE_WIFI_DISABLED = 3;
    private static final int STATE_SCANNING = 4;
    private static final int STATE_SCAN_RESULTS_AVAILABLE = 5;

    private static final String TAG = "WifiManagerTest";
    private static final String SSID1 = "\"WifiManagerTest\"";
    private static final String SSID2 = "\"WifiManagerTestModified\"";
    private static final String PROXY_TEST_SSID = "SomeProxyAp";
    private static final String ADD_NETWORK_EXCEPTION_SUBSTR = "addNetwork";
    private static final int TIMEOUT_MSEC = 6000;
    private static final int WAIT_MSEC = 60;
    private static final int DURATION = 10000;
    private static final int WIFI_SCAN_TEST_INTERVAL_MILLIS = 60 * 1000;
    private static final int WIFI_SCAN_TEST_CACHE_DELAY_MILLIS = 3 * 60 * 1000;
    private static final int WIFI_SCAN_TEST_ITERATIONS = 5;

    private static final String TEST_PAC_URL = "http://www.example.com/proxy.pac";

    private IntentFilter mIntentFilter;
    private final BroadcastReceiver mReceiver = new BroadcastReceiver() {
        @Override
        public void onReceive(Context context, Intent intent) {
            final String action = intent.getAction();
            if (action.equals(WifiManager.SCAN_RESULTS_AVAILABLE_ACTION)) {
                synchronized (mMySync) {
                    if (mWifiManager.getScanResults() != null) {
                        mScanResults = mWifiManager.getScanResults();
                        mMySync.expectedState = STATE_SCAN_RESULTS_AVAILABLE;
                        mScanResults = mWifiManager.getScanResults();
                        mMySync.notifyAll();
                    }
                }
            } else if (action.equals(WifiManager.WIFI_STATE_CHANGED_ACTION)) {
                int newState = intent.getIntExtra(WifiManager.EXTRA_WIFI_STATE,
                        WifiManager.WIFI_STATE_UNKNOWN);
                synchronized (mMySync) {
                    if (newState == WifiManager.WIFI_STATE_ENABLED) {
                        Log.d(TAG, "*** New WiFi state is ENABLED ***");
                        mMySync.expectedState = STATE_WIFI_ENABLED;
                        mMySync.notifyAll();
                    } else if (newState == WifiManager.WIFI_STATE_DISABLED) {
                        Log.d(TAG, "*** New WiFi state is DISABLED ***");
                        mMySync.expectedState = STATE_WIFI_DISABLED;
                        mMySync.notifyAll();
                    }
                }
            } else if (action.equals(WifiManager.NETWORK_STATE_CHANGED_ACTION)) {
                synchronized (mMySync) {
                    mNetworkInfo =
                            (NetworkInfo) intent.getParcelableExtra(WifiManager.EXTRA_NETWORK_INFO);
                    if (mNetworkInfo.getState() == NetworkInfo.State.CONNECTED)
                        mMySync.notifyAll();
                }
            }
        }
    };

    @Override
    protected void setUp() throws Exception {
        super.setUp();
        if (!WifiFeature.isWifiSupported(getContext())) {
            // skip the test if WiFi is not supported
            return;
        }
        mMySync = new MySync();
        mIntentFilter = new IntentFilter();
        mIntentFilter.addAction(WifiManager.NETWORK_STATE_CHANGED_ACTION);
        mIntentFilter.addAction(WifiManager.SCAN_RESULTS_AVAILABLE_ACTION);
        mIntentFilter.addAction(WifiManager.SUPPLICANT_CONNECTION_CHANGE_ACTION);
        mIntentFilter.addAction(WifiManager.SUPPLICANT_STATE_CHANGED_ACTION);
        mIntentFilter.addAction(WifiManager.WIFI_STATE_CHANGED_ACTION);
        mIntentFilter.addAction(WifiManager.RSSI_CHANGED_ACTION);
        mIntentFilter.addAction(WifiManager.NETWORK_IDS_CHANGED_ACTION);
        mIntentFilter.addAction(WifiManager.ACTION_PICK_WIFI_NETWORK);

        mContext.registerReceiver(mReceiver, mIntentFilter);
        mWifiManager = (WifiManager) getContext().getSystemService(Context.WIFI_SERVICE);
        assertNotNull(mWifiManager);
        mWifiLock = mWifiManager.createWifiLock(TAG);
        mWifiLock.acquire();
        if (!mWifiManager.isWifiEnabled())
            setWifiEnabled(true);
        Thread.sleep(DURATION);
        assertTrue(mWifiManager.isWifiEnabled());
        synchronized (mMySync) {
            mMySync.expectedState = STATE_NULL;
        }
    }

    @Override
    protected void tearDown() throws Exception {
        if (!WifiFeature.isWifiSupported(getContext())) {
            // skip the test if WiFi is not supported
            super.tearDown();
            return;
        }
        if (!mWifiManager.isWifiEnabled())
            setWifiEnabled(true);
        mWifiLock.release();
        mContext.unregisterReceiver(mReceiver);
        Thread.sleep(DURATION);
        super.tearDown();
    }

    private void setWifiEnabled(boolean enable) throws Exception {
        synchronized (mMySync) {
            if (mWifiManager.isWifiEnabled() != enable) {
                // the new state is different, we expect it to change
                mMySync.expectedState = STATE_WIFI_CHANGING;
            } else {
                mMySync.expectedState = (enable ? STATE_WIFI_ENABLED : STATE_WIFI_DISABLED);
            }
            // now trigger the change
            assertTrue(mWifiManager.setWifiEnabled(enable));
            waitForExpectedWifiState(enable);
        }
    }

    private void waitForExpectedWifiState(boolean enabled) throws InterruptedException {
        synchronized (mMySync) {
            long timeout = System.currentTimeMillis() + TIMEOUT_MSEC;
            int expected = (enabled ? STATE_WIFI_ENABLED : STATE_WIFI_DISABLED);
            while (System.currentTimeMillis() < timeout
                    && mMySync.expectedState != expected) {
                mMySync.wait(WAIT_MSEC);
            }
        }
    }

    private void startScan() throws Exception {
        synchronized (mMySync) {
            mMySync.expectedState = STATE_SCANNING;
            mScanResults = null;
            assertTrue(mWifiManager.startScan());
            long timeout = System.currentTimeMillis() + TIMEOUT_MSEC;
            while (System.currentTimeMillis() < timeout && mMySync.expectedState == STATE_SCANNING)
                mMySync.wait(WAIT_MSEC);
        }
    }

    private void connectWifi() throws Exception {
        synchronized (mMySync) {
            if (mNetworkInfo.getState() == NetworkInfo.State.CONNECTED) return;
            assertTrue(mWifiManager.reconnect());
            long timeout = System.currentTimeMillis() + TIMEOUT_MSEC;
            while (System.currentTimeMillis() < timeout
                    && mNetworkInfo.getState() != NetworkInfo.State.CONNECTED)
                mMySync.wait(WAIT_MSEC);
            assertTrue(mNetworkInfo.getState() == NetworkInfo.State.CONNECTED);
        }
    }

    private boolean existSSID(String ssid) {
        for (final WifiConfiguration w : mWifiManager.getConfiguredNetworks()) {
            if (w.SSID.equals(ssid))
                return true;
        }
        return false;
    }

    private int findConfiguredNetworks(String SSID, List<WifiConfiguration> networks) {
        for (final WifiConfiguration w : networks) {
            if (w.SSID.equals(SSID))
                return networks.indexOf(w);
        }
        return -1;
    }

    /**
     * test point of wifiManager actions:
     * 1.reconnect
     * 2.reassociate
     * 3.disconnect
     * 4.pingSupplicant
     * 5.satrtScan
     */
    public void testWifiManagerActions() throws Exception {
        if (!WifiFeature.isWifiSupported(getContext())) {
            // skip the test if WiFi is not supported
            return;
        }
        assertTrue(mWifiManager.reconnect());
        assertTrue(mWifiManager.reassociate());
        assertTrue(mWifiManager.disconnect());
        setWifiEnabled(false);
        startScan();
        Thread.sleep(DURATION);
        if (mWifiManager.isScanAlwaysAvailable()) {
            // Make sure at least one AP is found.
            assertNotNull("mScanResult should not be null!", mScanResults);
            assertFalse("empty scan results!", mScanResults.isEmpty());
        } else {
            // Make sure no scan results are available.
            assertNull("mScanResult should be null!", mScanResults);
        }
        final String TAG = "Test";
        assertNotNull(mWifiManager.createWifiLock(TAG));
        assertNotNull(mWifiManager.createWifiLock(WifiManager.WIFI_MODE_FULL, TAG));
    }

    /**
     * test point of wifiManager properties:
     * 1.enable properties
     * 2.DhcpInfo properties
     * 3.wifi state
     * 4.ConnectionInfo
     */
    public void testWifiManagerProperties() throws Exception {
        if (!WifiFeature.isWifiSupported(getContext())) {
            // skip the test if WiFi is not supported
            return;
        }
        setWifiEnabled(true);
        assertTrue(mWifiManager.isWifiEnabled());
        assertNotNull(mWifiManager.getDhcpInfo());
        assertEquals(WifiManager.WIFI_STATE_ENABLED, mWifiManager.getWifiState());
        mWifiManager.getConnectionInfo();
        setWifiEnabled(false);
        assertFalse(mWifiManager.isWifiEnabled());
    }

    /**
     * Test WiFi scan timestamp - fails when WiFi scan timestamps are inconsistent with
     * {@link SystemClock#elapsedRealtime()} on device.<p>
     * To run this test in cts-tradefed:
     * run cts --class android.net.wifi.cts.WifiManagerTest --method testWifiScanTimestamp
     */
    public void testWifiScanTimestamp() throws Exception {
        if (!WifiFeature.isWifiSupported(getContext())) {
            Log.d(TAG, "Skipping test as WiFi is not supported");
            return;
        }
        if (!hasLocationFeature()) {
            Log.d(TAG, "Skipping test as location is not supported");
            return;
        }
        if (!isLocationEnabled()) {
            fail("Please enable location for this test - since Marshmallow WiFi scan results are"
                    + " empty when location is disabled!");
        }
        if (!mWifiManager.isWifiEnabled()) {
            setWifiEnabled(true);
        }
        // Scan multiple times to make sure scan timestamps increase with device timestamp.
        for (int i = 0; i < WIFI_SCAN_TEST_ITERATIONS; ++i) {
            startScan();
            // Make sure at least one AP is found.
            assertTrue("mScanResult should not be null. This may be due to a scan timeout",
                       mScanResults != null);
            assertFalse("empty scan results!", mScanResults.isEmpty());
            long nowMillis = SystemClock.elapsedRealtime();
            // Keep track of how many APs are fresh in one scan.
            int numFreshAps = 0;
            for (ScanResult result : mScanResults) {
                long scanTimeMillis = TimeUnit.MICROSECONDS.toMillis(result.timestamp);
                if (Math.abs(nowMillis - scanTimeMillis)  < WIFI_SCAN_TEST_CACHE_DELAY_MILLIS) {
                    numFreshAps++;
                }
            }
            // At least half of the APs in the scan should be fresh.
            int numTotalAps = mScanResults.size();
            String msg = "Stale AP count: " + (numTotalAps - numFreshAps) + ", fresh AP count: "
                    + numFreshAps;
            assertTrue(msg, numFreshAps * 2 >= mScanResults.size());
            if (i < WIFI_SCAN_TEST_ITERATIONS - 1) {
                // Wait before running next iteration.
                Thread.sleep(WIFI_SCAN_TEST_INTERVAL_MILLIS);
            }
        }
    }

    // Return true if location is enabled.
    private boolean isLocationEnabled() {
        return Settings.Secure.getInt(getContext().getContentResolver(),
                Settings.Secure.LOCATION_MODE, Settings.Secure.LOCATION_MODE_OFF) !=
                Settings.Secure.LOCATION_MODE_OFF;
    }

    // Returns true if the device has location feature.
    private boolean hasLocationFeature() {
        return getContext().getPackageManager().hasSystemFeature(PackageManager.FEATURE_LOCATION);
    }

    /**
     * test point of wifiManager NetWork:
     * 1.add NetWork
     * 2.update NetWork
     * 3.remove NetWork
     * 4.enable NetWork
     * 5.disable NetWork
     * 6.configured Networks
     * 7.save configure;
     */
    public void testWifiManagerNetWork() throws Exception {
        if (!WifiFeature.isWifiSupported(getContext())) {
            // skip the test if WiFi is not supported
            return;
        }

        // store the list of enabled networks, so they can be re-enabled after test completes
        Set<String> enabledSsids = getEnabledNetworks(mWifiManager.getConfiguredNetworks());
        try {
            WifiConfiguration wifiConfiguration;
            // add a WifiConfig
            final int notExist = -1;
            List<WifiConfiguration> wifiConfiguredNetworks = mWifiManager.getConfiguredNetworks();
            int pos = findConfiguredNetworks(SSID1, wifiConfiguredNetworks);
            if (notExist != pos) {
                wifiConfiguration = wifiConfiguredNetworks.get(pos);
                mWifiManager.removeNetwork(wifiConfiguration.networkId);
            }
            pos = findConfiguredNetworks(SSID1, wifiConfiguredNetworks);
            assertEquals(notExist, pos);
            final int size = wifiConfiguredNetworks.size();

            wifiConfiguration = new WifiConfiguration();
            wifiConfiguration.SSID = SSID1;
            wifiConfiguration.allowedKeyManagement.set(WifiConfiguration.KeyMgmt.NONE);
            int netId = mWifiManager.addNetwork(wifiConfiguration);
            assertTrue(existSSID(SSID1));

            wifiConfiguredNetworks = mWifiManager.getConfiguredNetworks();
            assertEquals(size + 1, wifiConfiguredNetworks.size());
            pos = findConfiguredNetworks(SSID1, wifiConfiguredNetworks);
            assertTrue(notExist != pos);

            // Enable & disable network
            boolean disableOthers = true;
            assertTrue(mWifiManager.enableNetwork(netId, disableOthers));
            wifiConfiguration = mWifiManager.getConfiguredNetworks().get(pos);
            assertEquals(Status.ENABLED, wifiConfiguration.status);

            assertTrue(mWifiManager.disableNetwork(netId));
            wifiConfiguration = mWifiManager.getConfiguredNetworks().get(pos);
            assertEquals(Status.DISABLED, wifiConfiguration.status);

            // Update a WifiConfig
            wifiConfiguration = wifiConfiguredNetworks.get(pos);
            wifiConfiguration.SSID = SSID2;
            netId = mWifiManager.updateNetwork(wifiConfiguration);
            assertFalse(existSSID(SSID1));
            assertTrue(existSSID(SSID2));

            // Remove a WifiConfig
            assertTrue(mWifiManager.removeNetwork(netId));
            assertFalse(mWifiManager.removeNetwork(notExist));
            assertFalse(existSSID(SSID1));
            assertFalse(existSSID(SSID2));

            assertTrue(mWifiManager.saveConfiguration());
        } finally {
            reEnableNetworks(enabledSsids, mWifiManager.getConfiguredNetworks());
            mWifiManager.saveConfiguration();
        }
    }

    /**
     * Verifies that addNetwork() fails for WifiConfigurations containing a non-null http proxy when
     * the caller doesn't have OVERRIDE_WIFI_CONFIG permission, DeviceOwner or ProfileOwner device
     * management policies
     */
    public void testSetHttpProxy_PermissionFail() throws Exception {
        if (!WifiFeature.isWifiSupported(getContext())) {
            // skip the test if WiFi is not supported
            return;
        }
        WifiConfigCreator configCreator = new WifiConfigCreator(getContext());
        boolean exceptionThrown = false;
        try {
            configCreator.addHttpProxyNetworkVerifyAndRemove(
                    PROXY_TEST_SSID, TEST_PAC_URL);
        } catch (IllegalStateException e) {
            // addHttpProxyNetworkVerifyAndRemove throws three IllegalStateException,
            // expect it to throw for the addNetwork operation
            if (e.getMessage().contains(ADD_NETWORK_EXCEPTION_SUBSTR)) {
                exceptionThrown = true;
            }
        }
        assertTrue(exceptionThrown);
    }

    private Set<String> getEnabledNetworks(List<WifiConfiguration> configuredNetworks) {
        Set<String> ssids = new HashSet<String>();
        for (WifiConfiguration wifiConfig : configuredNetworks) {
            if (Status.ENABLED == wifiConfig.status || Status.CURRENT == wifiConfig.status) {
                ssids.add(wifiConfig.SSID);
                Log.i(TAG, String.format("remembering enabled network %s", wifiConfig.SSID));
            }
        }
        return ssids;
    }

    private void reEnableNetworks(Set<String> enabledSsids,
            List<WifiConfiguration> configuredNetworks) {
        for (WifiConfiguration wifiConfig : configuredNetworks) {
            if (enabledSsids.contains(wifiConfig.SSID)) {
                mWifiManager.enableNetwork(wifiConfig.networkId, false);
                Log.i(TAG, String.format("re-enabling network %s", wifiConfig.SSID));
            }
        }
    }

    public void testSignal() {
        if (!WifiFeature.isWifiSupported(getContext())) {
            // skip the test if WiFi is not supported
            return;
        }
        final int numLevels = 9;
        int expectLevel = 0;
        assertEquals(expectLevel, WifiManager.calculateSignalLevel(MIN_RSSI, numLevels));
        assertEquals(numLevels - 1, WifiManager.calculateSignalLevel(MAX_RSSI, numLevels));
        expectLevel = 4;
        assertEquals(expectLevel, WifiManager.calculateSignalLevel((MIN_RSSI + MAX_RSSI) / 2,
                numLevels));
        int rssiA = 4;
        int rssiB = 5;
        assertTrue(WifiManager.compareSignalLevel(rssiA, rssiB) < 0);
        rssiB = 4;
        assertTrue(WifiManager.compareSignalLevel(rssiA, rssiB) == 0);
        rssiA = 5;
        rssiB = 4;
        assertTrue(WifiManager.compareSignalLevel(rssiA, rssiB) > 0);
    }

    private int getTxPacketCount() throws Exception {
        final AtomicInteger ret = new AtomicInteger(-1);

        mWifiManager.getTxPacketCount(new TxPacketCountListener() {
            @Override
            public void onSuccess(int count) {
                ret.set(count);
            }
            @Override
            public void onFailure(int reason) {
                ret.set(0);
            }
        });

        long timeout = System.currentTimeMillis() + TIMEOUT_MSEC;
        while (ret.get() < 0 && System.currentTimeMillis() < timeout)
            Thread.sleep(WAIT_MSEC);
        assertTrue(ret.get() >= 0);
        return ret.get();
    }

    /**
     * The new WiFi watchdog requires kernel/driver to export some packet loss
     * counters. This CTS tests whether those counters are correctly exported.
     * To pass this CTS test, a connected WiFi link is required.
     */
    public void testWifiWatchdog() throws Exception {
        if (!WifiFeature.isWifiSupported(getContext())) {
            // skip the test if WiFi is not supported
            return;
        }
        // Make sure WiFi is enabled
        if (!mWifiManager.isWifiEnabled()) {
            setWifiEnabled(true);
            Thread.sleep(DURATION);
        }
        assertTrue(mWifiManager.isWifiEnabled());

        // give the test a chance to autoconnect
        Thread.sleep(DURATION);
        if (mNetworkInfo.getState() != NetworkInfo.State.CONNECTED) {
            // this test requires a connectable network be configured
            fail("This test requires a wifi network connection.");
        }

        // This will generate a distinct stack trace if the initial connection fails.
        connectWifi();

        int i = 0;
        for (; i < 15; i++) {
            // Wait for a WiFi connection
            connectWifi();

            // Read TX packet counter
            int txcount1 = getTxPacketCount();

            // Do some network operations
            HttpURLConnection connection = null;
            try {
                URL url = new URL("http://www.google.com/");
                connection = (HttpURLConnection) url.openConnection();
                connection.setInstanceFollowRedirects(false);
                connection.setConnectTimeout(TIMEOUT_MSEC);
                connection.setReadTimeout(TIMEOUT_MSEC);
                connection.setUseCaches(false);
                connection.getInputStream();
            } catch (Exception e) {
                // ignore
            } finally {
                if (connection != null) connection.disconnect();
            }

            // Read TX packet counter again and make sure it increases
            int txcount2 = getTxPacketCount();

            if (txcount2 > txcount1) {
                break;
            } else {
                Thread.sleep(DURATION);
            }
        }
        assertTrue(i < 15);
    }

    /**
     * Verify Passpoint configuration management APIs (add, remove, get) for a Passpoint
     * configuration with an user credential.
     *
     * @throws Exception
     */
    public void testAddPasspointConfigWithUserCredential() throws Exception {
        if (!WifiFeature.isWifiSupported(getContext())) {
            // skip the test if WiFi is not supported
            return;
        }
        testAddPasspointConfig(generatePasspointConfig(generateUserCredential()));
    }

    /**
     * Verify Passpoint configuration management APIs (add, remove, get) for a Passpoint
     * configuration with a certificate credential.
     *
     * @throws Exception
     */
    public void testAddPasspointConfigWithCertCredential() throws Exception {
        if (!WifiFeature.isWifiSupported(getContext())) {
            // skip the test if WiFi is not supported
            return;
        }
        testAddPasspointConfig(generatePasspointConfig(generateCertCredential()));
    }

    /**
     * Verify Passpoint configuration management APIs (add, remove, get) for a Passpoint
     * configuration with a SIm credential.
     *
     * @throws Exception
     */
    public void testAddPasspointConfigWithSimCredential() throws Exception {
        if (!WifiFeature.isWifiSupported(getContext())) {
            // skip the test if WiFi is not supported
            return;
        }
        testAddPasspointConfig(generatePasspointConfig(generateSimCredential()));
    }

    /**
     * Helper function for generating a {@link PasspointConfiguration} for testing.
     *
     * @return {@link PasspointConfiguration}
     */
    private PasspointConfiguration generatePasspointConfig(Credential credential) {
        PasspointConfiguration config = new PasspointConfiguration();
        config.setCredential(credential);

        // Setup HomeSp.
        HomeSp homeSp = new HomeSp();
        homeSp.setFqdn("Test.com");
        homeSp.setFriendlyName("Test Provider");
        homeSp.setRoamingConsortiumOis(new long[] {0x11223344});
        config.setHomeSp(homeSp);

        return config;
    }

    /**
     * Helper function for generating an user credential for testing.
     *
     * @return {@link Credential}
     */
    private Credential generateUserCredential() {
        Credential credential = new Credential();
        credential.setRealm("test.net");
        Credential.UserCredential userCred = new Credential.UserCredential();
        userCred.setEapType(21 /* EAP_TTLS */);
        userCred.setUsername("username");
        userCred.setPassword("password");
        userCred.setNonEapInnerMethod("PAP");
        credential.setUserCredential(userCred);
        credential.setCaCertificate(FakeKeys.CA_PUBLIC_CERT);
        return credential;
    }

    /**
     * Helper function for generating a certificate credential for testing.
     *
     * @return {@link Credential}
     */
    private Credential generateCertCredential() throws Exception {
        Credential credential = new Credential();
        credential.setRealm("test.net");
        Credential.CertificateCredential certCredential = new Credential.CertificateCredential();
        certCredential.setCertType("x509v3");
        certCredential.setCertSha256Fingerprint(
                MessageDigest.getInstance("SHA-256").digest(FakeKeys.CLIENT_CERT.getEncoded()));
        credential.setCertCredential(certCredential);
        credential.setCaCertificate(FakeKeys.CA_PUBLIC_CERT);
        credential.setClientCertificateChain(new X509Certificate[] {FakeKeys.CLIENT_CERT});
        credential.setClientPrivateKey(FakeKeys.RSA_KEY1);
        return credential;
    }

    /**
     * Helper function for generating a SIM credential for testing.
     *
     * @return {@link Credential}
     */
    private Credential generateSimCredential() throws Exception {
        Credential credential = new Credential();
        credential.setRealm("test.net");
        Credential.SimCredential simCredential = new Credential.SimCredential();
        simCredential.setImsi("1234*");
        simCredential.setEapType(18 /* EAP_SIM */);
        credential.setSimCredential(simCredential);
        return credential;
    }

    /**
     * Helper function verifying Passpoint configuration management APIs (add, remove, get) for
     * a given configuration.
     *
     * @param config The configuration to test with
     */
    private void testAddPasspointConfig(PasspointConfiguration config) throws Exception {
        try {

            // obtain number of passpoint networks already present in device (preloaded)
            List<PasspointConfiguration> preConfigList = mWifiManager.getPasspointConfigurations();
            int numOfNetworks = preConfigList.size();

            // add new (test) configuration
            mWifiManager.addOrUpdatePasspointConfiguration(config);

            // Certificates and keys will be set to null after it is installed to the KeyStore by
            // WifiManager.  Reset them in the expected config so that it can be used to compare
            // against the retrieved config.
            config.getCredential().setCaCertificate(null);
            config.getCredential().setClientCertificateChain(null);
            config.getCredential().setClientPrivateKey(null);

            // retrieve the configuration and verify it. The retrieved list may not be in order -
            // check all configs to see if any match
            List<PasspointConfiguration> configList = mWifiManager.getPasspointConfigurations();
            assertEquals(numOfNetworks + 1, configList.size());

            boolean anyMatch = false;
            for (PasspointConfiguration passpointConfiguration : configList) {
                if (passpointConfiguration.equals(config)) {
                    anyMatch = true;
                    break;
                }
            }
            assertTrue(anyMatch);

            // remove the (test) configuration and verify number of installed configurations
            mWifiManager.removePasspointConfiguration(config.getHomeSp().getFqdn());
            assertEquals(mWifiManager.getPasspointConfigurations().size(), numOfNetworks);
        } catch (UnsupportedOperationException e) {
            // Passpoint build config |config_wifi_hotspot2_enabled| is disabled, so noop.
        }
    }

    public class TestLocalOnlyHotspotCallback extends WifiManager.LocalOnlyHotspotCallback {
        Object hotspotLock;
        WifiManager.LocalOnlyHotspotReservation reservation = null;
        boolean onStartedCalled = false;
        boolean onStoppedCalled = false;
        boolean onFailedCalled = false;
        int failureReason = -1;

        TestLocalOnlyHotspotCallback(Object lock) {
            hotspotLock = lock;
        }

        @Override
        public void onStarted(WifiManager.LocalOnlyHotspotReservation r) {
            synchronized (hotspotLock) {
                reservation = r;
                onStartedCalled = true;
                hotspotLock.notify();
            }
        }

        @Override
        public void onStopped() {
            synchronized (hotspotLock) {
                onStoppedCalled = true;
                hotspotLock.notify();
            }
        }

        @Override
        public void onFailed(int reason) {
            synchronized (hotspotLock) {
                onFailedCalled = true;
                failureReason = reason;
                hotspotLock.notify();
            }
        }
    }

    private TestLocalOnlyHotspotCallback startLocalOnlyHotspot() {
        // Location mode must be enabled for this test
        if (!isLocationEnabled()) {
            fail("Please enable location for this test");
        }

        TestLocalOnlyHotspotCallback callback = new TestLocalOnlyHotspotCallback(mLOHSLock);
        synchronized (mLOHSLock) {
            try {
                mWifiManager.startLocalOnlyHotspot(callback, null);
                // now wait for callback
                mLOHSLock.wait(DURATION);
            } catch (InterruptedException e) {
            }
            // check if we got the callback
            assertTrue(callback.onStartedCalled);
            assertNotNull(callback.reservation.getWifiConfiguration());
            assertFalse(callback.onFailedCalled);
            assertFalse(callback.onStoppedCalled);
        }
        return callback;
    }

    private void stopLocalOnlyHotspot(TestLocalOnlyHotspotCallback callback, boolean wifiEnabled) {
       synchronized (mMySync) {
           // we are expecting a new state
           mMySync.expectedState = STATE_WIFI_CHANGING;

           // now shut down LocalOnlyHotspot
           callback.reservation.close();

           try {
               waitForExpectedWifiState(wifiEnabled);
           } catch (InterruptedException e) {}
        }
    }

    /**
     * Verify that calls to startLocalOnlyHotspot succeed with proper permissions.
     *
     * Note: Location mode must be enabled for this test.
     */
    public void testStartLocalOnlyHotspotSuccess() {
        if (!WifiFeature.isWifiSupported(getContext())) {
            // skip the test if WiFi is not supported
            return;
        }
        // check that softap mode is supported by the device
        if (!mWifiManager.isPortableHotspotSupported()) {
            return;
        }

        boolean wifiEnabled = mWifiManager.isWifiEnabled();

        TestLocalOnlyHotspotCallback callback = startLocalOnlyHotspot();

        stopLocalOnlyHotspot(callback, wifiEnabled);

        // wifi should either stay on, or come back on
        assertEquals(wifiEnabled, mWifiManager.isWifiEnabled());
    }

    /**
     * Verify calls to setWifiEnabled from a non-settings app while softap mode is active do not
     * exit softap mode.
     *
     * This test uses the LocalOnlyHotspot API to enter softap mode.  This should also be true when
     * tethering is started.
     * Note: Location mode must be enabled for this test.
     */
<<<<<<< HEAD
    public void testSetWifiEnabledByAppDoesNotStopHotspot() {
=======

    public void testSetWifiEnabledByAppDoesNotStopHotspot() throws Exception {
>>>>>>> e37f75b6
        if (!WifiFeature.isWifiSupported(getContext())) {
            // skip the test if WiFi is not supported
            return;
        }
        // check that softap mode is supported by the device
        if (!mWifiManager.isPortableHotspotSupported()) {
            return;
        }

        boolean wifiEnabled = mWifiManager.isWifiEnabled();

        if (wifiEnabled) {
            // disable wifi so we have something to turn on (some devices may be able to run
            // simultaneous modes)
            setWifiEnabled(false);
        }

        TestLocalOnlyHotspotCallback callback = startLocalOnlyHotspot();

        // now we should fail to turn on wifi
        assertFalse(mWifiManager.setWifiEnabled(true));

        stopLocalOnlyHotspot(callback, wifiEnabled);
    }

    /**
     * Verify that applications can only have one registered LocalOnlyHotspot request at a time.
     *
     * Note: Location mode must be enabled for this test.
     */
    public void testStartLocalOnlyHotspotSingleRequestByApps() {
        if (!WifiFeature.isWifiSupported(getContext())) {
            // skip the test if WiFi is not supported
            return;
        }
        // check that softap mode is supported by the device
        if (!mWifiManager.isPortableHotspotSupported()) {
            return;
        }

        boolean caughtException = false;

        boolean wifiEnabled = mWifiManager.isWifiEnabled();

        TestLocalOnlyHotspotCallback callback = startLocalOnlyHotspot();

        // now make a second request - this should fail.
        TestLocalOnlyHotspotCallback callback2 = new TestLocalOnlyHotspotCallback(mLOHSLock);
        try {
            mWifiManager.startLocalOnlyHotspot(callback2, null);
        } catch (IllegalStateException e) {
            Log.d(TAG, "Caught the IllegalStateException we expected: called startLOHS twice");
            caughtException = true;
        }
        if (!caughtException) {
            // second start did not fail, should clean up the hotspot.
            stopLocalOnlyHotspot(callback2, wifiEnabled);
        }
        assertTrue(caughtException);

        stopLocalOnlyHotspot(callback, wifiEnabled);
    }
}<|MERGE_RESOLUTION|>--- conflicted
+++ resolved
@@ -843,12 +843,7 @@
      * tethering is started.
      * Note: Location mode must be enabled for this test.
      */
-<<<<<<< HEAD
-    public void testSetWifiEnabledByAppDoesNotStopHotspot() {
-=======
-
     public void testSetWifiEnabledByAppDoesNotStopHotspot() throws Exception {
->>>>>>> e37f75b6
         if (!WifiFeature.isWifiSupported(getContext())) {
             // skip the test if WiFi is not supported
             return;
