--- conflicted
+++ resolved
@@ -3415,10 +3415,7 @@
         }, NETWORK_SETTINGS);
     }
 
-<<<<<<< HEAD
-=======
     @Ignore("TODO: temporarily ignore tests until prebuilts are updated")
->>>>>>> 4425b940
     @Test @IgnoreUpTo(SC_V2)
     public void testFirewallBlocking() {
         // Following tests affect the actual state of networking on the device after the test.
